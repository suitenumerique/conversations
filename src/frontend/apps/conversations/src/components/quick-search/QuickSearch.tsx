import { Command } from 'cmdk';
import { ReactNode, useRef } from 'react';

import { useResponsiveStore } from '@/stores';
import { hasChildrens } from '@/utils/children';

import { Box } from '../Box';

import { QuickSearchInput } from './QuickSearchInput';
import { QuickSearchStyle } from './QuickSearchStyle';

export type QuickSearchAction = {
  onSelect?: () => void;
  content: ReactNode;
};

export type QuickSearchData<T> = {
  groupName: string;
  elements: T[];
  emptyString?: string;
  startActions?: QuickSearchAction[];
  endActions?: QuickSearchAction[];
  showWhenEmpty?: boolean;
};

export type QuickSearchProps = {
  onFilter?: (str: string) => void;
  onClear?: () => void;
  inputValue?: string;
  inputContent?: ReactNode;
  showInput?: boolean;
  label?: string;
  placeholder?: string;
  children?: ReactNode;
};

export const QuickSearch = ({
  onFilter,
  onClear,
  inputContent,
  inputValue,
  showInput = true,
  label,
  placeholder,
  children,
}: QuickSearchProps) => {
  const ref = useRef<HTMLDivElement | null>(null);
  const { isMobile, isTablet } = useResponsiveStore();

  return (
    <>
      <QuickSearchStyle />
      <Command label={label} shouldFilter={false} ref={ref}>
        {showInput && (
          <Box
            $css={`
              position: sticky;
              top: 0px;
<<<<<<< HEAD
=======
              &:before {
                content: "";
                background-color: #F7F8FA;
                position: absolute;
                width: 100%;
                height: 20px;
                top: -8px;
              }
>>>>>>> 1b9e814b
              &:after {
                content: "";
                position: absolute;
                width: 100%;
                height: 20px;
                bottom: -20px;
                background: linear-gradient(
                  to bottom,
                  #F7F8FA 0%,
                  rgba(247, 248, 250, 0.7) 40%,
                  rgba(255, 255, 255, 0) 100%
                );
              }
<<<<<<< HEAD
              ${
                !isMobile && !isTablet
                  ? `
                &:before {
                  content: "";
                  background-color: #F7F8FA;
                  position: absolute;
                  width: 100%;
                  height: 20px;
                  top: -8px;
                }
              `
                  : 'background-color: #FFF;'
              }
=======
>>>>>>> 1b9e814b
              }`}
          >
            <QuickSearchInput
              withSeparator={hasChildrens(children)}
              inputValue={inputValue}
              onFilter={onFilter}
              onClear={onClear}
              placeholder={placeholder}
            >
              {inputContent}
            </QuickSearchInput>
          </Box>
        )}
        <Command.List>
          <Box $padding={{ horizontal: 'xs', top: 'sm' }}>{children}</Box>
        </Command.List>
      </Command>
    </>
  );
};<|MERGE_RESOLUTION|>--- conflicted
+++ resolved
@@ -56,17 +56,6 @@
             $css={`
               position: sticky;
               top: 0px;
-<<<<<<< HEAD
-=======
-              &:before {
-                content: "";
-                background-color: #F7F8FA;
-                position: absolute;
-                width: 100%;
-                height: 20px;
-                top: -8px;
-              }
->>>>>>> 1b9e814b
               &:after {
                 content: "";
                 position: absolute;
@@ -80,7 +69,6 @@
                   rgba(255, 255, 255, 0) 100%
                 );
               }
-<<<<<<< HEAD
               ${
                 !isMobile && !isTablet
                   ? `
@@ -92,11 +80,10 @@
                   height: 20px;
                   top: -8px;
                 }
+                background-color: #F7F8FA;
               `
                   : 'background-color: #FFF;'
               }
-=======
->>>>>>> 1b9e814b
               }`}
           >
             <QuickSearchInput
@@ -112,6 +99,7 @@
         )}
         <Command.List>
           <Box $padding={{ horizontal: 'xs', top: 'sm' }}>{children}</Box>
+          <Box $padding={{ horizontal: 'xs', top: 'sm' }}>{children}</Box>
         </Command.List>
       </Command>
     </>
