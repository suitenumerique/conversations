import {
  Message,
  ReasoningUIPart,
  SourceUIPart,
  ToolInvocationUIPart,
} from '@ai-sdk/ui-utils';
import { Modal, ModalSize } from '@openfun/cunningham-react';
import 'katex/dist/katex.min.css'; // `rehype-katex` does not import the CSS for you
import { useRouter } from 'next/router';
import { useCallback, useEffect, useRef, useState } from 'react';
import { useTranslation } from 'react-i18next';
import Markdown from 'react-markdown';
import rehypeKatex from 'rehype-katex';
import remarkGfm from 'remark-gfm';
import remarkMath from 'remark-math';

import { APIError, errorCauses, fetchAPI } from '@/api';
import { Box, Icon, Loader, Text } from '@/components';
import { useChat } from '@/features/chat/api/useChat';
import { getConversation } from '@/features/chat/api/useConversation';
import { useCreateChatConversation } from '@/features/chat/api/useCreateConversation';
import { AttachmentList } from '@/features/chat/components/AttachmentList';
import { InputChat } from '@/features/chat/components/InputChat';
import { SourceItemList } from '@/features/chat/components/SourceItemList';
import { ToolInvocationItem } from '@/features/chat/components/ToolInvocationItem';
import { setChatContainerRef } from '@/features/chat/hooks/useChatScroll';
import { useClipboard } from '@/hook';
import { useResponsiveStore } from '@/stores';

import { usePendingChatStore } from '../stores/usePendingChatStore';

// Define Attachment type locally (mirroring backend structure)
export interface Attachment {
  name?: string;
  contentType?: string;
  url: string;
}

export const Chat = ({
  initialConversationId = undefined,
}: {
  initialConversationId: string | undefined;
}) => {
  const { t } = useTranslation();
  const copyToClipboard = useClipboard();
  const { isMobile } = useResponsiveStore();

  const streamProtocol = 'data'; // or 'text'
  const [forceWebSearch, setForceWebSearch] = useState(false);
  const apiUrl = `chats/${initialConversationId}/conversation/?protocol=${streamProtocol}`;

  const router = useRouter();
  const [files, setFiles] = useState<FileList | null>(null);

  const fileInputRef = useRef<HTMLInputElement>(null);
  const chatContainerRef = useRef<HTMLDivElement>(null);
  const [conversationId, setConversationId] = useState(initialConversationId);
  const [chatErrorModal, setChatErrorModal] = useState<{
    title: string;
    message: string;
  } | null>(null);
  const [isSourceOpen, setIsSourceOpen] = useState<string | null>(null);

  // Définir la ref globale pour le hook useChatScroll
  useEffect(() => {
    setChatContainerRef(chatContainerRef);
  }, []);

  const [initialConversationMessages, setInitialConversationMessages] =
    useState<Message[] | undefined>(undefined);
  const [pendingFirstMessage, setPendingFirstMessage] = useState<{
    event: React.FormEvent<HTMLFormElement>;
    attachments?: FileList | null;
    forceWebSearch?: boolean;
  } | null>(null);
  const [shouldAutoSubmit, setShouldAutoSubmit] = useState(false);
  const [hasInitialized, setHasInitialized] = useState(false);
  const [streamingMessageHeight, setStreamingMessageHeight] = useState<
    number | null
  >(null);

  const { mutate: createChatConversation } = useCreateChatConversation();

  // Zustand store for pending chat state
  const {
    input: pendingInput,
    files: pendingFiles,
    setPendingChat,
    clearPendingChat,
  } = usePendingChatStore();

  // Handle errors from the chat API
  const onErrorChat = (error: Error) => {
    if (error.message === 'attachment_summary_not_supported') {
      setChatErrorModal({
        title: t('Attachment summary not supported'),
        message: t('The summary feature is not supported yet.'),
      });
    }
    console.error('Chat error:', error);
  };

  const {
    messages,
    input,
    handleSubmit: baseHandleSubmit,
    handleInputChange,
    status,
    stop: stopChat,
  } = useChat({
    id: conversationId,
    initialMessages: initialConversationMessages,
    api: apiUrl,
    streamProtocol: streamProtocol,
    sendExtraMessageFields: true,
    onError: onErrorChat,
  });

  // Scroll to bottom when new messages arrive
  const scrollToBottom = useCallback(() => {
    if (chatContainerRef.current) {
      chatContainerRef.current.scrollTo({
        top: chatContainerRef.current.scrollHeight,
        behavior: hasInitialized ? 'smooth' : 'auto',
      });
    }
  }, [hasInitialized]);

  const stopGeneration = async () => {
    stopChat();

    const response = await fetchAPI(`chats/${conversationId}/stop-steaming/`, {
      method: 'POST',
    });

    if (!response.ok) {
      throw new APIError(
        'Failed to stop the conversation',
        await errorCauses(response),
      );
    }
  };

  const toggleWebSearch = () => {
    setForceWebSearch((prev) => {
      const newValue = !prev;
      // Update global state for the fetch adapter
      (window as { globalForceWebSearch?: boolean }).globalForceWebSearch =
        newValue;
      return newValue;
    });
  };

  const handleStop = () => {
    void stopGeneration();
  };

  const handleSubmitWrapper = (event: React.FormEvent<HTMLFormElement>) => {
    void handleSubmit(event);
  };

  const openSources = (messageId: string) => {
    if (isSourceOpen === messageId) {
      setIsSourceOpen(null);
      return;
    }
    const message = messages.find((msg) => msg.id === messageId);
    if (message?.parts) {
      const sourceParts = message.parts.filter(
        (part): part is SourceUIPart => part.type === 'source',
      );
      if (sourceParts.length > 0) {
        setIsSourceOpen(messageId);
      }
    }
  };

  // Calculer la hauteur pour le message de streaming
  const calculateStreamingHeight = useCallback(() => {
    if (chatContainerRef.current) {
      const container = chatContainerRef.current;
      const containerHeight = container.clientHeight;

      const userMessages = messages.filter((msg) => msg.role === 'user');
      const lastUserMessage = userMessages[userMessages.length - 1];

      if (lastUserMessage) {
        const messageElements = container.querySelectorAll('[data-message-id]');
        const lastUserMessageElement = Array.from(messageElements).find(
          (el) => el.getAttribute('data-message-id') === lastUserMessage.id,
        );

        if (lastUserMessageElement) {
          const userMessageHeight = (lastUserMessageElement as HTMLElement)
            .offsetHeight;

          const thinkingHeight = 90;
          const availableHeight =
            containerHeight - userMessageHeight - thinkingHeight;

          if (streamingMessageHeight !== availableHeight) {
            setStreamingMessageHeight(availableHeight);
          }
        }
      }
    }
  }, [messages, streamingMessageHeight]);

  useEffect(() => {
    if (chatContainerRef.current && messages.length > 0) {
      const userMessages = messages.filter((msg) => msg.role === 'user');
      const assistantMessages = messages.filter(
        (msg) => msg.role === 'assistant',
      );
      const lastMessage = messages[messages.length - 1];

      // Gérer la hauteur de streaming
      if (
        lastMessage &&
        lastMessage.role === 'user' &&
        assistantMessages.length > 0 &&
        status === 'ready'
      ) {
        // Nouveau message user détecté, réinitialiser la hauteur
        setStreamingMessageHeight(null);
      } else if (status === 'streaming' || status === 'submitted') {
        // Calculer la hauteur pendant le streaming
        calculateStreamingHeight();
      }

      if (
        hasInitialized &&
        (status === 'streaming' || status === 'submitted')
      ) {
        const lastUserMessage = userMessages[userMessages.length - 1];
        if (lastUserMessage) {
          const messageElements =
            chatContainerRef.current.querySelectorAll('[data-message-id]');
          const lastUserMessageElement = Array.from(messageElements).find(
            (el) => el.getAttribute('data-message-id') === lastUserMessage.id,
          );

          if (lastUserMessageElement) {
            const messageTop = (lastUserMessageElement as HTMLElement)
              .offsetTop;
            chatContainerRef.current.scrollTo({
              top: messageTop,
              behavior: 'smooth',
            });
          }
        }
      }
    }
  }, [messages, status, hasInitialized, calculateStreamingHeight]);

  // Synchronize conversationId state with prop when it changes (e.g., after navigation)
  useEffect(() => {
    setConversationId(initialConversationId);
    // Reset input when conversation changes
    if (initialConversationId !== conversationId) {
      handleInputChange({
        target: { value: '' },
      } as React.ChangeEvent<HTMLTextAreaElement>);
    }
  }, [initialConversationId, conversationId, handleInputChange]);

  // On mount, if there is pending input/files, initialize state and set flag
  useEffect(() => {
    if (
      (pendingInput && pendingInput.trim()) ||
      (pendingFiles && pendingFiles.length > 0)
    ) {
      if (pendingInput) {
        const syntheticEvent = {
          target: { value: pendingInput },
        } as React.ChangeEvent<HTMLInputElement>;
        handleInputChange(syntheticEvent);
      }
      if (pendingFiles) {
        setFiles(pendingFiles);
      }
      setShouldAutoSubmit(true);
      clearPendingChat();
    } else {
      clearPendingChat();
    }
    // eslint-disable-next-line react-hooks/exhaustive-deps
  }, []);

  // When shouldAutoSubmit is set, and input/files are ready, submit
  useEffect(() => {
    if (shouldAutoSubmit && (input.trim() || (files && files.length > 0))) {
      // Create a synthetic event for form submission
      const form = document.createElement('form');
      const syntheticFormEvent = {
        preventDefault: () => {},
        target: form,
      } as unknown as React.FormEvent<HTMLFormElement>;
      void handleSubmit(syntheticFormEvent);
      setShouldAutoSubmit(false);
    }
    // eslint-disable-next-line react-hooks/exhaustive-deps
  }, [shouldAutoSubmit, input, files]);

  // Fetch initial conversation messages if initialConversationId is provided and no pending input
  useEffect(() => {
    let ignore = false;
    async function fetchInitialMessages() {
      if (initialConversationId && !pendingInput) {
        try {
          const conversation = await getConversation({
            id: initialConversationId,
          });
          if (!ignore) {
            setInitialConversationMessages(conversation.messages);
            setHasInitialized(true);

            setTimeout(() => {
              if (chatContainerRef.current) {
                chatContainerRef.current.scrollTo({
                  top: chatContainerRef.current.scrollHeight,
                  behavior: 'auto',
                });
              }
            }, 100);
          }
        } catch {
          // Optionally handle error (e.g., setInitialConversationMessages([]) or show error)
          if (!ignore) {
            setInitialConversationMessages([]);
            setHasInitialized(true);
          }
        }
      }
    }
    void fetchInitialMessages();
    return () => {
      ignore = true;
    };
    // Only run when initialConversationId or pendingInput changes
  }, [initialConversationId, pendingInput]);

  // Custom handleSubmit to include attachments and handle chat creation
  const handleSubmit = async (event: React.FormEvent<HTMLFormElement>) => {
    event.preventDefault();

    // Convert files to base64 if they exist
    let attachments: Attachment[] = [];
    if (files && files.length > 0) {
      attachments = await Promise.all(
        Array.from(files).map(async (file) => {
          return new Promise<Attachment>((resolve) => {
            const reader = new FileReader();
            reader.onload = () => {
              resolve({
                name: file.name,
                contentType: file.type,
                url: reader.result as string,
              });
            };
            reader.readAsDataURL(file);
          });
        }),
      );
    }

    if (!conversationId) {
      // Save the event and files, then create the chat
      setPendingFirstMessage({ event, attachments: files, forceWebSearch });
      // Save input and files to Zustand store before navigation
      setPendingChat(input, files);
      void createChatConversation(
        { title: input.length > 100 ? `${input.slice(0, 97)}...` : input },
        {
          onSuccess: (data) => {
            setConversationId(data.id);
            // Update the URL to /chat/[id]/
            void router.push(`/chat/${data.id}/`);
            // After setting the conversationId, submit the pending message
            setTimeout(() => {
              if (pendingFirstMessage) {
                // Prepare options with attachments
                const options: Record<string, unknown> = {};
                if (
                  pendingFirstMessage.attachments &&
                  pendingFirstMessage.attachments.length > 0
                ) {
                  options.experimental_attachments =
                    pendingFirstMessage.attachments;
                }

                if (Object.keys(options).length > 0) {
                  baseHandleSubmit(pendingFirstMessage.event, options);
                } else {
                  baseHandleSubmit(pendingFirstMessage.event);
                }
                setFiles(null);
                if (fileInputRef.current) {
                  fileInputRef.current.value = '';
                }
                setPendingFirstMessage(null);
              }
            }, 0);
          },
        },
      );
      return;
    }

    // Prepare options with attachments
    const options: Record<string, unknown> = {};
    if (attachments.length > 0) {
      options.experimental_attachments = attachments;
    }

    if (Object.keys(options).length > 0) {
      baseHandleSubmit(event, options);
    } else {
      baseHandleSubmit(event);
    }
    // Attendre un peu avant de vider les fichiers pour s'assurer qu'ils sont traités
    setTimeout(() => {
      setFiles(null);
      if (fileInputRef.current) {
        fileInputRef.current.value = '';
      }
    }, 100);
  };

  return (
    <Box
      $direction="column"
      $width="100%"
      $css={`
          flex-basis: auto;
          height: 100%;
          flex-grow: 1;
          animation: fade-in 0.3s ease-out forwards;
        `}
    >
      <Box
        ref={chatContainerRef}
        $gap="1rem"
        $padding={{ all: 'base', left: '13px', bottom: '0', right: '0' }}
        $width="100%"
        $flex={1}
        $overflow="scroll"
        $css={`
          flex-basis: auto;
          flex-grow: 1;
          position: relative;
          margin-bottom: 0;
          height: ${messages.length > 0 ? 'calc(100vh - 62px)' : '0'}; 
          max-height: ${messages.length > 0 ? 'calc(100vh - 62px)' : '0'}; 
        `}
      >
        {messages.length > 0 && (
          <Box>
            {messages.map((message, index) => {
              const isLastAssistantMessageInConversation =
                message.role === 'assistant' &&
                index ===
                  messages.findLastIndex((msg) => msg.role === 'assistant');
              const shouldApplyStreamingHeight =
                isLastAssistantMessageInConversation && streamingMessageHeight;

              return (
                <Box
                  key={message.id}
                  data-message-id={message.id}
                  $css={`
                    display: flex;
                    width: 100%;
                    margin: auto;
                    padding-left: 12px;
                    max-width: 750px;
                    text-align: ${message.role === 'user' ? 'right' : 'left'};
                    flex-direction: ${message.role === 'user' ? 'row-reverse' : 'row'};
                    ${shouldApplyStreamingHeight ? `min-height: ${status !== 'ready' ? streamingMessageHeight : streamingMessageHeight + 80}px;` : ''}
                  `}
                >
                  <Box
                    $gap="2"
                    $radius="8px"
                    $maxWidth="100%"
                    $padding={`${message.role === 'user' ? '12px' : '0'}`}
                    $margin={{ vertical: 'base' }}
                    $background={`${message.role === 'user' ? '#EEF1F4' : 'white'}`}
                  >
                    {/* Message content */}
                    {message.content && (
                      <Box
                        $css={`
                        opacity: 0;
                        animation: fade-in 0.3s ease-in-out forwards;
                      `}
<<<<<<< HEAD
                    >
                      <Markdown
                        remarkPlugins={[remarkGfm, remarkMath]}
                        rehypePlugins={[rehypeKatex]}
                        components={{
                          // Custom components for Markdown rendering
                          // eslint-disable-next-line @typescript-eslint/no-unused-vars
                          p: ({ node, ...props }) => (
                            <Text $css="display: block" {...props} />
                          ),
                        }}
=======
>>>>>>> 633bcf09
                      >
                        <Markdown
                          remarkPlugins={[remarkGfm, remarkMath]}
                          rehypePlugins={[rehypeKatex]}
                          components={{
                            // Custom components for Markdown rendering
                            // eslint-disable-next-line @typescript-eslint/no-unused-vars
                            p: ({ node, ...props }) => <Text {...props} />,
                          }}
                        >
                          {message.content}
                        </Markdown>
                      </Box>
                    )}

                    {/* Attachments section */}
                    {message.experimental_attachments &&
                      message.experimental_attachments.length > 0 && (
                        <Box>
                          <AttachmentList
                            attachments={message.experimental_attachments}
                            isReadOnly={true}
                          />
                        </Box>
                      )}

                    {/* Reasoning and tool invocations */}
                    <Box $direction="column" $gap="2">
                      {message.parts
                        ?.filter(
                          (part) =>
                            part.type === 'reasoning' ||
                            part.type === 'tool-invocation',
                        )
                        .map((part: ReasoningUIPart | ToolInvocationUIPart) =>
                          part.type === 'reasoning' ? (
                            <Box
                              key={part.reasoning}
                              $background="var(--c--theme--colors--greyscale-100)"
                              $color="var(--c--theme--colors--greyscale-500)"
                              $padding={{ all: 'sm' }}
                              $radius="md"
                              $css="font-size: 0.9em;"
                            >
                              {part.reasoning}
                            </Box>
                          ) : part.type === 'tool-invocation' ? (
                            <ToolInvocationItem
                              toolInvocation={part.toolInvocation}
                            />
                          ) : null,
                        )}
                    </Box>
                    {message.role !== 'user' && (
                      <Box
                        $css="color: #626A80; font-size: 12px;"
                        $direction="row"
                        $align="center"
                        $gap="6px"
                        $margin={{ top: 'base' }}
                      >
                        <Box
                          $direction="row"
                          $align="center"
                          $gap="4px"
                          $css="
                      cursor: pointer;
                      z-index: 100;
                      font-size: 12px;
                      padding: 2px 8px;
                      margin-left: -8px;
                      transition: background-color 0.4s;
                      border-radius: 4px;

                      &:hover {
                        background-color: #EEF1F4 !important;
                      }
                    "
                          onClick={() => copyToClipboard(message.content)}
                          onKeyDown={(e) => {
                            if (e.key === 'Enter' || e.key === ' ') {
                              e.preventDefault();
                              copyToClipboard(message.content);
                            }
                          }}
                          role="button"
                          tabIndex={0}
                        >
                          <Icon
                            iconName="content_copy"
                            $theme="greyscale"
                            $variation="600"
                            $size="16px"
                          />
                          {!isMobile && (
                            <Text $color="#626A80" $weight="500">
                              {t('Copy')}
                            </Text>
                          )}
                        </Box>
                        {message.parts?.some(
                          (part) => part.type === 'source',
                        ) && (
                          <Box
                            $direction="row"
                            $align="center"
                            $gap="4px"
                            $css="
                        cursor: pointer;
                        z-index: 100;
                        font-size: 12px;
                        padding: 2px 8px;
                        margin-left: -8px;
                        transition: background-color 0.4s;
                        border-radius: 4px;

                        &:hover {
                          background-color: #EEF1F4 !important;
                        }
                      "
                            onClick={() => openSources(message.id)}
                            onKeyDown={(e) => {
                              if (e.key === 'Enter' || e.key === ' ') {
                                e.preventDefault();
                                openSources(message.id);
                              }
                            }}
                            role="button"
                            tabIndex={0}
                          >
                            <Icon
                              iconName="book"
                              $theme="greyscale"
                              $variation="600"
                              $size="16px"
                            />
                            {!isMobile && (
                              <Text $color="#626A80" $weight="500">
                                {t('Show sources')}
                              </Text>
                            )}
                          </Box>
                        )}
                      </Box>
                    )}
                    {message.parts && isSourceOpen === message.id && (
                      <SourceItemList
                        parts={message.parts.filter(
                          (part): part is SourceUIPart =>
                            part.type === 'source',
                        )}
                      />
                    )}
                  </Box>
                </Box>
              );
            })}
          </Box>
        )}
        {status !== 'ready' && (
          <Box
            $direction="row"
            $align="center"
            $gap="6px"
            $width="100%"
            $maxWidth="750px"
            $margin={{ all: 'auto', top: 'base', bottom: 'md' }}
            $padding={{ left: '13px' }}
          >
            <Loader />
            <Text $variation="600" $size="md">
              {t('Thinking...')}
            </Text>
          </Box>
        )}
      </Box>
      <Box
        $css={`
          position: relative;
          bottom: 20px;
          margin: auto;
          z-index: 1000;
        `}
        $gap="6px"
        $height="auto"
        $width="100%"
        $margin={{ all: 'auto', top: 'base' }}
      >
        <InputChat
          messagesLength={messages.length}
          input={input}
          handleInputChange={handleInputChange}
          handleSubmit={handleSubmitWrapper}
          status={status}
          files={files}
          setFiles={setFiles}
          onScrollToBottom={scrollToBottom}
          containerRef={chatContainerRef}
          onStop={handleStop}
          forceWebSearch={forceWebSearch}
          onToggleWebSearch={toggleWebSearch}
        />
      </Box>
      <Modal
        isOpen={!!chatErrorModal}
        onClose={() => {
          setChatErrorModal(null);
        }}
        title={chatErrorModal?.title}
        hideCloseButton={true}
        closeOnClickOutside={true}
        closeOnEsc={true}
        size={ModalSize.MEDIUM}
      >
        <Text>{chatErrorModal?.message}</Text>
      </Modal>
    </Box>
  );
};<|MERGE_RESOLUTION|>--- conflicted
+++ resolved
@@ -494,20 +494,6 @@
                         opacity: 0;
                         animation: fade-in 0.3s ease-in-out forwards;
                       `}
-<<<<<<< HEAD
-                    >
-                      <Markdown
-                        remarkPlugins={[remarkGfm, remarkMath]}
-                        rehypePlugins={[rehypeKatex]}
-                        components={{
-                          // Custom components for Markdown rendering
-                          // eslint-disable-next-line @typescript-eslint/no-unused-vars
-                          p: ({ node, ...props }) => (
-                            <Text $css="display: block" {...props} />
-                          ),
-                        }}
-=======
->>>>>>> 633bcf09
                       >
                         <Markdown
                           remarkPlugins={[remarkGfm, remarkMath]}
@@ -515,7 +501,9 @@
                           components={{
                             // Custom components for Markdown rendering
                             // eslint-disable-next-line @typescript-eslint/no-unused-vars
-                            p: ({ node, ...props }) => <Text {...props} />,
+                            p: ({ node, ...props }) => (
+                              <Text $css="display: block" {...props} />
+                            ),
                           }}
                         >
                           {message.content}
