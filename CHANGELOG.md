--- conflicted
+++ resolved
@@ -8,18 +8,12 @@
 
 ## [Unreleased]
 
-<<<<<<< HEAD
 - ✨(frontend) add LLM selection in chat input #53
 
 ### Changed
 
-=======
+- 🎨(front) fix width chat container
 - 🎨(front) fix width chat container #55
-
-### Changed
-
-- 🎨(front) fix width chat container
->>>>>>> 747ca849
 - 🐛(front) fix button search web on new conversation
 - 🎨(front) improvement search input scroll
 - ✨(404) fix front 404 page
