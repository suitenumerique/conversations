--- conflicted
+++ resolved
@@ -8,18 +8,12 @@
 
 ## [Unreleased]
 
-<<<<<<< HEAD
 - ✨(ui) delete flex message
 
 ### Changed
 
-=======
 - ✅(front) add enabled/disabled conversation analysis
-
-### Changed
-
 - 🎨(front) amelioration chat ux
->>>>>>> 633bcf09
 - 🎨(front) global layout modification
 - ✨(front) global layout UI
 - ♻️(chat) rewrite backend using Pydantic AI SDK #4
