--- conflicted
+++ resolved
@@ -8,11 +8,8 @@
 
 ## [Unreleased]
 
-<<<<<<< HEAD
 - 💬(text) error page wording
-=======
 - 🐛(front) code activation fix session end #93
->>>>>>> 8a52ae86
 
 ## [0.0.1] - 2025-10-19
 
