--- conflicted
+++ resolved
@@ -8,10 +8,11 @@
 
 ## [Unreleased]
 
-- 🎨(front) change list attachment in chat
+- ✅(chat) add frontend feature flags #29
 
 ### Changed
 
+- 🎨(front) change list attachment in chat
 - 🎨(front) move emplacement for attachment
 - 🎨(ui) retour ui sources files
 - ✨(ui) fix retour global ui 
@@ -38,11 +39,7 @@
 - ✨(user) allow to use conversation data for analytics #23
 - ✨(chat) enforce response in user language #24
 - 📈(langfuse) add light instrumentation #26
-<<<<<<< HEAD
-- 💩(chat) add frontend feature flags #29
-=======
 - 🚑️(agent) allow Mistral w/ vLLM & tools #36
->>>>>>> 5c4b1ff3
 
 
 [unreleased]: https://github.com/numerique-gouv/conversations/compare/HEAD...main