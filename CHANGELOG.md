--- conflicted
+++ resolved
@@ -8,18 +8,11 @@
 
 ## [Unreleased]
 
-<<<<<<< HEAD
 - 🐛(front) fix button search web on new conversation
-
-### Changed
-
-- 🎨(front) improvement search input scroll #49
-=======
 - 🎨(front) improvement search input scroll
 
 ### Changed
 
->>>>>>> 1b9e814b
 - ✨(404) fix front 404 page
 - ✅(chat) add frontend feature flags #29
 - 🎨(front) change list attachment in chat
